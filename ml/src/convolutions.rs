use crate::{models::InternalDataRepresentation, ImagePrecision, WeightPrecision};
use ndarray::*;

#[derive(PartialEq)]
pub enum Padding {
    Same,
    Valid,
}

/// Rust implementation of a convolutional layer.
/// The weight matrix shall have dimension (in that order)
/// input channels x output channels x kernel width x kernel height
/// (to comply with the order in which pytorch weights are saved).
pub struct ConvolutionLayer {
    /// Weight matrix of the kernel
    pub kernel: Array4<WeightPrecision>,
    pub kernel_width: usize,
    pub kernel_height: usize,
    pub stride: usize,
    pub padding: Padding,
    pub num_filters: u16,
    pub img_channels: u16,
}

impl ConvolutionLayer {
    pub fn new(
        weights: Array4<WeightPrecision>,
        stride: usize,
        padding: Padding,
    ) -> ConvolutionLayer {
        let num_filters = weights.len_of(Axis(0)) as u16; // Filters
        let img_channels = weights.len_of(Axis(1)) as u16; // Channels
        let kernel_width = weights.len_of(Axis(2)); // Width
        let kernel_height = weights.len_of(Axis(3)); // Height

        debug_assert!(stride > 0, "Stride of 0 passed");

        ConvolutionLayer {
            kernel: weights,
            kernel_width,
            kernel_height,
            stride,
            num_filters,
            img_channels,
            padding,
        }
    }

    /// Performs a convolution on the given image data using this layers parameters.
    /// We always convolve on flattened images and expect the input array in im2col
    /// style format (read more here).
    /// https://leonardoaraujosantos.gitbook.io/artificial-inteligence/machine_learning/deep_learning/convolution_layer/making_faster
    pub fn convolve(&self, image: &InternalDataRepresentation) -> InternalDataRepresentation {
        let output = ConvolutionLayer::Conv2D(self, &self.kernel, &image.view());
        output
    }

<<<<<<< HEAD
    /// Naive implementation of 2d convolution for reference implementations
    fn conv2d_naive<'a, T, V>(&self, kernel_weights: T, im2d: V) -> Array2<ImagePrecision>
    where
        // This trait bound ensures that kernel and im2d can be passed as owned array or view.
        // AsArray just ensures that im2d can be converted to an array view via ".into()".
        // Read more here: https://docs.rs/ndarray/0.12.1/ndarray/trait.AsArray.html
        V: AsArray<'a, ImagePrecision, Ix2>,
        T: AsArray<'a, ImagePrecision, Ix2>,
    {
        // TODO: Implement valid padding
        if self.padding == Padding::Same {
            unimplemented!("Padding == Same is not implemented for naive conv2d");
        }
        let im2d_arr: ArrayView2<f32> = im2d.into();
        let kernel_weights_arr: ArrayView2<f32> = kernel_weights.into();

        let im_width = im2d_arr.len_of(Axis(0));
        let im_height = im2d_arr.len_of(Axis(1));

        let new_im_width = (im_width - self.kernel_width) / self.stride + 1;
        let new_im_height = (im_height - self.kernel_height) / self.stride + 1;

        let mut ret = Array::zeros((new_im_width, new_im_height));

        for i in 0..new_im_width {
            let i_with_stride = i * self.stride;
            for j in 0..new_im_height {
                let j_with_stride = j * self.stride;
                let imslice = im2d_arr.slice(s![
                    i_with_stride..(i_with_stride + self.kernel_width),
                    j_with_stride..(j_with_stride + self.kernel_height)
                ]);

                let conv_entry = (&imslice * &kernel_weights_arr).sum();
                ret[[i, j]] = conv_entry;
            }
        }
        ret
    }

    pub fn get_padding_size(
        &self,
        input_H: usize,
        input_W: usize,
        stride: usize,
        kernel_h: usize,
        kernel_w: usize,
    ) -> (usize, usize, usize, usize, usize, usize) {
        let pad_along_height: usize;
        let pad_along_width: usize;
        let idx_0: usize = 0;

        if input_H % stride == idx_0 {
            pad_along_height = (kernel_h - stride).max(idx_0);
        } else {
            pad_along_height = (kernel_h - (input_H % stride)).max(idx_0);
        };
        if input_W % stride == idx_0 {
            pad_along_width = (kernel_w - stride).max(idx_0);
        } else {
            pad_along_width = (kernel_w - (input_W % stride)).max(idx_0);
        };

        let pad_top = pad_along_height / 2;
        let pad_bottom = pad_along_height - pad_top;
        let pad_left = pad_along_width / 2;
        let pad_right = pad_along_width - pad_left;

        (
            pad_along_height,
            pad_along_width,
            pad_top,
            pad_bottom,
            pad_left,
            pad_right,
        )
    }

    pub fn im2col_ref<'a, T>(
=======
    fn im2col_ref<'a, T>(
>>>>>>> ee1f7d0c
        &self,
        im_arr: T,
        ker_height: usize,
        ker_width: usize,
        im_height: usize,
        im_width: usize,
        im_channel: usize,
    ) -> Array2<ImagePrecision>
    where
        // Args:
        //   im_arr: image matrix to be translated into columns, (C,H,W)
        //   ker_height: filter height (hh)
        //   ker_width: filter width (ww)
        //   im_height: image height
        //   im_width: image width
        //
        // Returns:
        //   col: (new_h*new_w,hh*ww*C) matrix, each column is a cube that will convolve with a filter
        //         new_h = (H-hh) // stride + 1, new_w = (W-ww) // stride + 1
        T: AsArray<'a, ImagePrecision, Ix3>,
    {
        let im2d_arr: ArrayView3<f32> = im_arr.into();
        let new_h = (im_height - ker_height) / self.stride + 1;
        let new_w = (im_width - ker_width) / self.stride + 1;
        let mut cols_img: Array2<ImagePrecision> =
            Array::zeros((new_h * new_w, im_channel * ker_height * ker_width));
        let mut cont = 0 as usize;
        for i in 1..new_h + 1 {
            for j in 1..new_w + 1 {
                let patch = im2d_arr.slice(s![
                    ..,
                    i - 1 * self.stride..(i - 1 * self.stride + ker_height),
                    j - 1 * self.stride..(j - 1 * self.stride + ker_width),
                ]);
                let patchrow_unwrap: Array1<f32> = Array::from_iter(patch.map(|a| *a));

                cols_img.row_mut(cont).assign(&patchrow_unwrap);
                cont += 1;
            }
        }
        cols_img
    }

    fn col2im_ref<'a, T>(
        &self,
        mat: T,
        height_prime: usize,
        width_prime: usize,
        c: usize,
    ) -> Array3<ImagePrecision>
    where
        T: AsArray<'a, ImagePrecision, Ix2>,
    {
        let img_vec: ArrayView2<f32> = mat.into();
        let filter_axis = img_vec.len_of(Axis(1));
<<<<<<< HEAD
        let mut img_mat: Array3<ImagePrecision> =
            Array::zeros((filter_axis, height_prime, width_prime));
        // C = 1
        for i in 0..filter_axis {
            let col = img_vec.slice(s![.., i]).to_vec();
            let col_reshape = Array::from_shape_vec((height_prime, width_prime), col).unwrap();
            img_mat
                .slice_mut(s![i, 0..height_prime, 0..width_prime])
                .assign(&col_reshape);
=======
        // let mut img_mat: Array3<ImagePrecision> =
        // Array::zeros((filter_axis, height_prime, width_prime)); ALTERNATE
        let mut img_mat: Array3<ImagePrecision> =
            Array::zeros((filter_axis, height_prime, width_prime));
        if c == 1 {
            for i in 0..filter_axis {
                let col = img_vec.slice(s![.., i]);
                let col_reshape = col.into_shape((height_prime, width_prime)).unwrap();
                // img_mat.assign(&col_reshape);  ALTERNATE
                img_mat.push(Axis(0), col_reshape).unwrap();
            }
>>>>>>> ee1f7d0c
        }
        img_mat
    }

    fn Conv2D<'a, T, V>(&self, kernel_weights: T, im2d: V) -> Array3<ImagePrecision>
    where
        // This trait bound ensures that kernel and im2d can be passed as owned array or view.
        // AsArray just ensures that im2d can be converted to an array view via ".into()".
        // Read more here: https://docs.rs/ndarray/0.12.1/ndarray/trait.AsArray.html

        // Input:
        // -----------------------------------------------
        // - x: Input data of shape (C, H, W)
        // - w: Filter weights of shape (F, C, HH, WW)
        // - b: Biases, of shape (F,)
        // -----------------------------------------------
        // - 'stride': The number of pixels between adjacent receptive fields in the
        //     horizontal and vertical directions, must be int
        // - 'pad': "Same" or "Valid"

        // Returns a tuple of:
        // -----------------------------------------------
        // - out: Output data, of shape (F, H', W') where H' and W' are given by
        V: AsArray<'a, ImagePrecision, Ix3>,
        T: AsArray<'a, ImagePrecision, Ix4>,
    {
        // Initialisations
        let im2d_arr: ArrayView3<f32> = im2d.into();
        let kernel_weights_arr: ArrayView4<f32> = kernel_weights.into();
        let im_col: Array2<ImagePrecision>; // output of fn: im2col_ref()
        let new_im_height: usize;
        let new_im_width: usize;
        let filter = self.num_filters as usize;
        let c_out = self.img_channels as usize;

        // Dimensions: C, H, W
        let im_channel = im2d_arr.len_of(Axis(0));
        let im_height = im2d_arr.len_of(Axis(1));
        let im_width = im2d_arr.len_of(Axis(2));

        // Calculate output shapes H', W' for two types of Padding
        if self.padding == Padding::Same {
            // https://mmuratarat.github.io/2019-01-17/implementing-padding-schemes-of-tensorflow-in-python
            // H' = H / stride
            // W' = W / stride

            let h_float = im_height as f32;
            let w_float = im_width as f32;
            let stride_float = self.stride as f32;

            let new_im_height_float = (h_float / stride_float).ceil();
            let new_im_width_float = (w_float / stride_float).ceil();

            new_im_height = new_im_height_float as usize;
            new_im_width = new_im_width_float as usize;
        } else {
            // H' =  ((H - HH) / stride ) + 1
            // W' =  ((W - WW) / stride ) + 1
            new_im_height = ((im_height - self.kernel_height) / self.stride) + 1;
            new_im_width = ((im_width - self.kernel_width) / self.stride) + 1;
        };

        // weights.reshape(F, HH*WW*C)
        let filter_col = kernel_weights_arr
            .into_shape((filter, self.kernel_height * self.kernel_width * c_out))
            .unwrap();

        // fn:im2col() for different Paddings
        if self.padding == Padding::Same {
            // https://mmuratarat.github.io/2019-01-17/implementing-padding-schemes-of-tensorflow-in-python
            let (pad_num_h, pad_num_w, pad_top, pad_bottom, pad_left, pad_right) =
                ConvolutionLayer::get_padding_size(
                    self,
                    im_height,
                    im_width,
                    self.stride,
                    self.kernel_height,
                    self.kernel_width,
                );
            let mut im2d_arr_pad: Array3<ImagePrecision> =
                Array::zeros((c_out, im_height + pad_num_h, im_width + pad_num_w));
            let pad_bottom_int = (im_height + pad_num_h) - pad_bottom;
            let pad_right_int = (im_width + pad_num_w) - pad_right;
            // https://github.com/rust-ndarray/ndarray/issues/823
            im2d_arr_pad
                .slice_mut(s![.., pad_top..pad_bottom_int, pad_left..pad_right_int])
                .assign(&im2d_arr);

            let im_height_pad = im2d_arr_pad.len_of(Axis(1));
            let im_width_pad = im2d_arr_pad.len_of(Axis(2));

            im_col = ConvolutionLayer::im2col_ref(
                self,
                im2d_arr_pad.view(),
                self.kernel_height,
                self.kernel_width,
                im_height_pad,
                im_width_pad,
                im_channel,
            );
        } else {
            im_col = ConvolutionLayer::im2col_ref(
                self,
                im2d_arr,
                self.kernel_height,
                self.kernel_width,
                im_height,
                im_width,
                im_channel,
            );
        };
        let filter_transpose = filter_col.t();
        let mul = im_col.dot(&filter_transpose); // + bias_m
        let activations = ConvolutionLayer::col2im_ref(self, &mul, new_im_height, new_im_width, 1);
        activations
    }
}

#[cfg(test)]
mod tests {
    use super::*;

    #[test]
    fn test_naive_2d_conv() {
        let test_img = array![[0., 1., 0.], [0., 0., 0.], [-1., 0., 0.]];
        let kernel = Array::from_shape_vec((1, 1, 2, 2), vec![0., 1., -1., 0.]).unwrap();
        let conv_layer = ConvolutionLayer::new(kernel, 1, Padding::Valid);

        let convolved_image = conv_layer.conv2d_naive(
            &(conv_layer.kernel.slice(s![0, 0, .., ..])),
            &test_img.view(),
        );

        assert_eq!(convolved_image, array![[1., 0.], [1., 0.]]);
    }

    #[test]
    fn test_naive_2d_conv_with_stride() {
        let test_img: Array2<ImagePrecision> = array![[0., 1., 0.], [0., 0., 0.], [-1., 0., 0.]];
        let kernel = Array::from_shape_vec((1, 1, 1, 1), vec![1.]).unwrap();
        let conv_layer = ConvolutionLayer::new(kernel, 2, Padding::Valid);

        let convolved_image =
            conv_layer.conv2d_naive(&(conv_layer.kernel.slice(s![0, 0, .., ..])), &test_img);

        assert_eq!(convolved_image, array![[0., 0.], [-1., 0.]]);
    }

    #[test]
    fn test_2d_conv() {
        let test_img = array![
            [
                [1.0, 2.0, 3.0, 4.0],
                [4.0, 5.0, 6.0, 7.0],
                [7.0, 8.0, 9.0, 9.0],
                [7.0, 8.0, 9.0, 9.0]
            ],
            [
                [1.0, 2.0, 3.0, 4.0],
                [4.0, 5.0, 6.0, 7.0],
                [7.0, 8.0, 9.0, 9.0],
                [7.0, 8.0, 9.0, 9.0]
            ],
            [
                [1.0, 2.0, 3.0, 4.0],
                [4.0, 5.0, 6.0, 7.0],
                [7.0, 8.0, 9.0, 9.0],
                [7.0, 8.0, 9.0, 9.0]
            ]
        ];
        let kernel = Array::from_shape_vec(
            (1, 3, 2, 2),
            vec![1., 2., 1., 2., 1., 2., 1., 2., 1., 2., 1., 2.],
        );
        let testker = kernel.unwrap();
        let conv_layer = ConvolutionLayer::new(testker, 1, Padding::Valid);
        let output = arr3(&[[
            [57.0, 75.0, 93.0],
            [111.0, 129.0, 141.0],
            [138.0, 156.0, 162.0],
        ]]);
        let convolved_image = conv_layer.Conv2D(&(conv_layer.kernel), &test_img.view());

        assert_eq!(convolved_image, output);

        let test_img1 = array![
            [
                [1.0, 2.0, 3.0, 4.0],
                [4.0, 5.0, 6.0, 7.0],
                [7.0, 8.0, 9.0, 9.0],
                [7.0, 8.0, 9.0, 9.0]
            ],
            [
                [1.0, 2.0, 3.0, 4.0],
                [4.0, 5.0, 6.0, 7.0],
                [7.0, 8.0, 9.0, 9.0],
                [7.0, 8.0, 9.0, 9.0]
            ],
            [
                [1.0, 2.0, 3.0, 4.0],
                [4.0, 5.0, 6.0, 7.0],
                [7.0, 8.0, 9.0, 9.0],
                [7.0, 8.0, 9.0, 9.0]
            ]
        ];
        let kernel1 = Array::from_shape_vec(
            (1, 3, 2, 2),
            vec![1., 2., 1., 2., 1., 2., 1., 2., 1., 2., 1., 2.],
        );
        let testker1 = kernel1.unwrap();
        let conv_layer1 = ConvolutionLayer::new(testker1, 1, Padding::Same);
        let output1 = arr3(&[[
            [57.0, 75.0, 93.0, 33.0],
            [111.0, 129.0, 141.0, 48.0],
            [138.0, 156.0, 162.0, 54.0],
            [69.0, 78.0, 81.0, 27.0],
        ]]);
        let convolved_image1 = conv_layer1.Conv2D(&(conv_layer1.kernel), &test_img1.view());

        assert_eq!(convolved_image1, output1);
    }
}<|MERGE_RESOLUTION|>--- conflicted
+++ resolved
@@ -55,7 +55,6 @@
         output
     }
 
-<<<<<<< HEAD
     /// Naive implementation of 2d convolution for reference implementations
     fn conv2d_naive<'a, T, V>(&self, kernel_weights: T, im2d: V) -> Array2<ImagePrecision>
     where
@@ -135,9 +134,6 @@
     }
 
     pub fn im2col_ref<'a, T>(
-=======
-    fn im2col_ref<'a, T>(
->>>>>>> ee1f7d0c
         &self,
         im_arr: T,
         ker_height: usize,
@@ -193,7 +189,6 @@
     {
         let img_vec: ArrayView2<f32> = mat.into();
         let filter_axis = img_vec.len_of(Axis(1));
-<<<<<<< HEAD
         let mut img_mat: Array3<ImagePrecision> =
             Array::zeros((filter_axis, height_prime, width_prime));
         // C = 1
@@ -203,19 +198,6 @@
             img_mat
                 .slice_mut(s![i, 0..height_prime, 0..width_prime])
                 .assign(&col_reshape);
-=======
-        // let mut img_mat: Array3<ImagePrecision> =
-        // Array::zeros((filter_axis, height_prime, width_prime)); ALTERNATE
-        let mut img_mat: Array3<ImagePrecision> =
-            Array::zeros((filter_axis, height_prime, width_prime));
-        if c == 1 {
-            for i in 0..filter_axis {
-                let col = img_vec.slice(s![.., i]);
-                let col_reshape = col.into_shape((height_prime, width_prime)).unwrap();
-                // img_mat.assign(&col_reshape);  ALTERNATE
-                img_mat.push(Axis(0), col_reshape).unwrap();
-            }
->>>>>>> ee1f7d0c
         }
         img_mat
     }
