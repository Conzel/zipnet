use crate::{models::InternalDataRepresentation, ImagePrecision, WeightPrecision};
use ndarray::*;

#[derive(PartialEq)]
pub enum Padding {
    Same,
    Valid,
}

/// Rust implementation of a convolutional layer.
/// The weight matrix shall have dimension (in that order)
/// input channels x output channels x kernel width x kernel height
/// (to comply with the order in which pytorch weights are saved).
pub struct ConvolutionLayer {
    /// Weight matrix of the kernel
    kernel: Array4<WeightPrecision>,
    kernel_width: usize,
    kernel_height: usize,
    stride: usize,
    padding: Padding,
    num_filters: u16,
    img_channels: u16,
}

impl ConvolutionLayer {
    pub fn new(
        weights: Array4<WeightPrecision>,
        stride: usize,
        padding: Padding,
    ) -> ConvolutionLayer {
<<<<<<< HEAD
        // TODO: It might be necessary to swap the kernel here (rotate by 180°),
        // as the original SignalConv2D function in the python implementation
        // has a "corr=True" flag, which actually implements correlation instead
        // of convolution. This would have to be checked with the automated tests
        // and the reference implementation.

        // To read more about the difference:
        // https://towardsdatascience.com/convolution-vs-correlation-af868b6b4fb5
        let num_input_channels = weights.len_of(Axis(0)) as u16; // Filters
        let num_output_channels = weights.len_of(Axis(1)) as u16; // Channels
=======
        let num_filters = weights.len_of(Axis(0)) as u16; // Filters
        let img_channels = weights.len_of(Axis(1)) as u16; // Channels
>>>>>>> d7a7daf2
        let kernel_width = weights.len_of(Axis(2)); // Width
        let kernel_height = weights.len_of(Axis(3)); // Height

        debug_assert!(stride > 0, "Stride of 0 passed");

        ConvolutionLayer {
            kernel: weights,
            kernel_width,
            kernel_height,
            stride,
            num_filters,
            img_channels,
            padding,
        }
    }

    /// Performs a convolution on the given image data using this layers parameters.
    /// We always convolve on flattened images and expect the input array in im2col
    /// style format (read more here).
    /// https://leonardoaraujosantos.gitbook.io/artificial-inteligence/machine_learning/deep_learning/convolution_layer/making_faster
    pub fn convolve(&self, image: &InternalDataRepresentation) -> InternalDataRepresentation {
        let output = ConvolutionLayer::conv_2d(self, &self.kernel, &image.view());
        output
    }

    /// Naive implementation of 2d convolution for reference implementations
    fn conv_2d_naive<'a, T, V>(&self, kernel_weights: T, im2d: V) -> Array2<ImagePrecision>
    where
        // This trait bound ensures that kernel and im2d can be passed as owned array or view.
        // AsArray just ensures that im2d can be converted to an array view via ".into()".
        // Read more here: https://docs.rs/ndarray/0.12.1/ndarray/trait.AsArray.html
        V: AsArray<'a, ImagePrecision, Ix2>,
        T: AsArray<'a, ImagePrecision, Ix2>,
    {
        // TODO: Implement valid padding
        if self.padding == Padding::Same {
            unimplemented!("Padding == Same is not implemented for naive conv2d");
        }
        let im2d_arr: ArrayView2<f32> = im2d.into();
        let kernel_weights_arr: ArrayView2<f32> = kernel_weights.into();

        let im_width = im2d_arr.len_of(Axis(0));
        let im_height = im2d_arr.len_of(Axis(1));

        let new_im_width = (im_width - self.kernel_width) / self.stride + 1;
        let new_im_height = (im_height - self.kernel_height) / self.stride + 1;

        let mut ret = Array::zeros((new_im_width, new_im_height));

        for i in 0..new_im_width {
            let i_with_stride = i * self.stride;
            for j in 0..new_im_height {
                let j_with_stride = j * self.stride;
                let imslice = im2d_arr.slice(s![
                    i_with_stride..(i_with_stride + self.kernel_width),
                    j_with_stride..(j_with_stride + self.kernel_height)
                ]);

                let conv_entry = (&imslice * &kernel_weights_arr).sum();
                ret[[i, j]] = conv_entry;
            }
        }
        ret
    }

    fn get_padding_size(
        &self,
        input_H: usize,
        input_W: usize,
        stride: usize,
        kernel_h: usize,
        kernel_w: usize,
    ) -> (usize, usize, usize, usize, usize, usize) {
        let pad_along_height: usize;
        let pad_along_width: usize;
        let idx_0: usize = 0;

        if input_H % stride == idx_0 {
            pad_along_height = (kernel_h - stride).max(idx_0);
        } else {
            pad_along_height = (kernel_h - (input_H % stride)).max(idx_0);
        };
        if input_W % stride == idx_0 {
            pad_along_width = (kernel_w - stride).max(idx_0);
        } else {
            pad_along_width = (kernel_w - (input_W % stride)).max(idx_0);
        };

        let pad_top = pad_along_height / 2;
        let pad_bottom = pad_along_height - pad_top;
        let pad_left = pad_along_width / 2;
        let pad_right = pad_along_width - pad_left;

        (
            pad_along_height,
            pad_along_width,
            pad_top,
            pad_bottom,
            pad_left,
            pad_right,
        )
    }

    fn im2col_ref<'a, T>(
        &self,
        im_arr: T,
        ker_height: usize,
        ker_width: usize,
        im_height: usize,
        im_width: usize,
        im_channel: usize,
    ) -> Array2<ImagePrecision>
    where
        // Args:
        //   im_arr: image matrix to be translated into columns, (C,H,W)
        //   ker_height: filter height (hh)
        //   ker_width: filter width (ww)
        //   im_height: image height
        //   im_width: image width
        //
        // Returns:
        //   col: (new_h*new_w,hh*ww*C) matrix, each column is a cube that will convolve with a filter
        //         new_h = (H-hh) // stride + 1, new_w = (W-ww) // stride + 1
        T: AsArray<'a, ImagePrecision, Ix3>,
    {
        let im2d_arr: ArrayView3<f32> = im_arr.into();
        let new_h = (im_height - ker_height) / self.stride + 1;
        let new_w = (im_width - ker_width) / self.stride + 1;
        let mut cols_img: Array2<ImagePrecision> =
            Array::zeros((new_h * new_w, im_channel * ker_height * ker_width));
        let mut cont = 0 as usize;
        for i in 1..new_h + 1 {
            for j in 1..new_w + 1 {
                let patch = im2d_arr.slice(s![
                    ..,
                    i - 1 * self.stride..(i - 1 * self.stride + ker_height),
                    j - 1 * self.stride..(j - 1 * self.stride + ker_width),
                ]);
                let patchrow_unwrap: Array1<f32> = Array::from_iter(patch.map(|a| *a));

                cols_img.row_mut(cont).assign(&patchrow_unwrap);
                cont += 1;
            }
        }
        cols_img
    }

    fn col2im_ref<'a, T>(
        &self,
        mat: T,
        height_prime: usize,
        width_prime: usize,
        C: usize,
    ) -> Array3<ImagePrecision>
    where
        T: AsArray<'a, ImagePrecision, Ix2>,
    {
        let img_vec: ArrayView2<f32> = mat.into();
        let filter_axis = img_vec.len_of(Axis(1));
<<<<<<< HEAD
        // let mut img_mat: Array3<ImagePrecision> =
        // Array::zeros((filter_axis, height_prime, width_prime)); ALTERNATE
        let mut img_mat: Array3<ImagePrecision> = Array::zeros((0, height_prime, width_prime));
        if C == 1 {
            for i in 0..filter_axis {
                let col = img_vec.slice(s![.., i]);
                let col_reshape = col.into_shape((height_prime, width_prime)).unwrap();
                // img_mat.assign(&col_reshape);  ALTERNATE
                img_mat.push(Axis(0), col_reshape).unwrap();
            }
=======
        let mut img_mat: Array3<ImagePrecision> =
            Array::zeros((filter_axis, height_prime, width_prime));
        // C = 1
        for i in 0..filter_axis {
            let col = img_vec.slice(s![.., i]).to_vec();
            let col_reshape = Array::from_shape_vec((height_prime, width_prime), col).unwrap();
            img_mat
                .slice_mut(s![i, 0..height_prime, 0..width_prime])
                .assign(&col_reshape);
>>>>>>> d7a7daf2
        }
        img_mat
    }

    fn conv_2d<'a, T, V>(&self, kernel_weights: T, im2d: V) -> Array3<ImagePrecision>
    where
        // This trait bound ensures that kernel and im2d can be passed as owned array or view.
        // AsArray just ensures that im2d can be converted to an array view via ".into()".
        // Read more here: https://docs.rs/ndarray/0.12.1/ndarray/trait.AsArray.html

        // Input:
        // -----------------------------------------------
        // - x: Input data of shape (C, H, W)
        // - w: Filter weights of shape (F, C, HH, WW)
        // - b: Biases, of shape (F,)
        // -----------------------------------------------
        // - 'stride': The number of pixels between adjacent receptive fields in the
        //     horizontal and vertical directions, must be int
        // - 'pad': "Same" or "Valid"

        // Returns a tuple of:
        // -----------------------------------------------
        // - out: Output data, of shape (F, H', W') where H' and W' are given by
        V: AsArray<'a, ImagePrecision, Ix3>,
        T: AsArray<'a, ImagePrecision, Ix4>,
    {
        // Initialisations
        let im2d_arr: ArrayView3<f32> = im2d.into();
        let kernel_weights_arr: ArrayView4<f32> = kernel_weights.into();
        let im_col: Array2<ImagePrecision>; // output of fn: im2col_ref()
        let new_im_height: usize;
        let new_im_width: usize;
        let filter = self.num_filters as usize;
        let c_out = self.img_channels as usize;

        // Dimensions: C, H, W
        let im_channel = im2d_arr.len_of(Axis(0));
        let im_height = im2d_arr.len_of(Axis(1));
        let im_width = im2d_arr.len_of(Axis(2));

        // Calculate output shapes H', W' for two types of Padding
        if self.padding == Padding::Same {
            // https://mmuratarat.github.io/2019-01-17/implementing-padding-schemes-of-tensorflow-in-python
            // H' = H / stride
            // W' = W / stride

            let h_float = im_height as f32;
            let w_float = im_width as f32;
            let stride_float = self.stride as f32;

            let new_im_height_float = (h_float / stride_float).ceil();
            let new_im_width_float = (w_float / stride_float).ceil();

            new_im_height = new_im_height_float as usize;
            new_im_width = new_im_width_float as usize;
        } else {
            // H' =  ((H - HH) / stride ) + 1
            // W' =  ((W - WW) / stride ) + 1
            new_im_height = ((im_height - self.kernel_height) / self.stride) + 1;
            new_im_width = ((im_width - self.kernel_width) / self.stride) + 1;
        };

        // weights.reshape(F, HH*WW*C)
        let filter_col = kernel_weights_arr
            .into_shape((filter, self.kernel_height * self.kernel_width * c_out))
            .unwrap();

        // fn:im2col() for different Paddings
        if self.padding == Padding::Same {
            // https://mmuratarat.github.io/2019-01-17/implementing-padding-schemes-of-tensorflow-in-python
            let (pad_num_h, pad_num_w, pad_top, pad_bottom, pad_left, pad_right) =
                ConvolutionLayer::get_padding_size(
                    self,
                    im_height,
                    im_width,
                    self.stride,
                    self.kernel_height,
                    self.kernel_width,
                );
            let mut im2d_arr_pad: Array3<ImagePrecision> =
                Array::zeros((c_out, im_height + pad_num_h, im_width + pad_num_w));
            let pad_bottom_int = (im_height + pad_num_h) - pad_bottom;
            let pad_right_int = (im_width + pad_num_w) - pad_right;
            // https://github.com/rust-ndarray/ndarray/issues/823
            im2d_arr_pad
                .slice_mut(s![.., pad_top..pad_bottom_int, pad_left..pad_right_int])
                .assign(&im2d_arr);

            let im_height_pad = im2d_arr_pad.len_of(Axis(1));
            let im_width_pad = im2d_arr_pad.len_of(Axis(2));

            im_col = ConvolutionLayer::im2col_ref(
                self,
                im2d_arr_pad.view(),
                self.kernel_height,
                self.kernel_width,
                im_height_pad,
                im_width_pad,
                im_channel,
            );
        } else {
            im_col = ConvolutionLayer::im2col_ref(
                self,
                im2d_arr,
                self.kernel_height,
                self.kernel_width,
                im_height,
                im_width,
                im_channel,
            );
        };
        let filter_transpose = filter_col.t();
        let mul = im_col.dot(&filter_transpose); // + bias_m
        let activations = ConvolutionLayer::col2im_ref(self, &mul, new_im_height, new_im_width, 1);
        activations
    }
}

#[cfg(test)]
mod tests {
    use super::*;

    #[test]
    fn test_naive_2d_conv() {
        let test_img = array![[0., 1., 0.], [0., 0., 0.], [-1., 0., 0.]];
        let kernel = Array::from_shape_vec((1, 1, 2, 2), vec![0., 1., -1., 0.]).unwrap();
        let conv_layer = ConvolutionLayer::new(kernel, 1, Padding::Valid);

        let convolved_image = conv_layer.conv_2d_naive(
            &(conv_layer.kernel.slice(s![0, 0, .., ..])),
            &test_img.view(),
        );

        assert_eq!(convolved_image, array![[1., 0.], [1., 0.]]);
    }

    #[test]
    fn test_naive_2d_conv_with_stride() {
        let test_img: Array2<ImagePrecision> = array![[0., 1., 0.], [0., 0., 0.], [-1., 0., 0.]];
        let kernel = Array::from_shape_vec((1, 1, 1, 1), vec![1.]).unwrap();
        let conv_layer = ConvolutionLayer::new(kernel, 2, Padding::Valid);

        let convolved_image =
            conv_layer.conv_2d_naive(&(conv_layer.kernel.slice(s![0, 0, .., ..])), &test_img);

        assert_eq!(convolved_image, array![[0., 0.], [-1., 0.]]);
    }

    #[test]
    fn test_2d_conv() {
        let test_img = array![
            [
                [1.0, 2.0, 3.0, 4.0],
                [4.0, 5.0, 6.0, 7.0],
                [7.0, 8.0, 9.0, 9.0],
                [7.0, 8.0, 9.0, 9.0]
            ],
            [
                [1.0, 2.0, 3.0, 4.0],
                [4.0, 5.0, 6.0, 7.0],
                [7.0, 8.0, 9.0, 9.0],
                [7.0, 8.0, 9.0, 9.0]
            ],
            [
                [1.0, 2.0, 3.0, 4.0],
                [4.0, 5.0, 6.0, 7.0],
                [7.0, 8.0, 9.0, 9.0],
                [7.0, 8.0, 9.0, 9.0]
            ]
        ];
        let kernel = Array::from_shape_vec(
            (1, 3, 2, 2),
            vec![1., 2., 1., 2., 1., 2., 1., 2., 1., 2., 1., 2.],
        );
        let testker = kernel.unwrap();
<<<<<<< HEAD
        let conv_layer = ConvolutionLayer::new(testker, 1, 0);
=======
        let conv_layer = ConvolutionLayer::new(testker, 1, Padding::Valid);
>>>>>>> d7a7daf2
        let output = arr3(&[[
            [57.0, 75.0, 93.0],
            [111.0, 129.0, 141.0],
            [138.0, 156.0, 162.0],
        ]]);
<<<<<<< HEAD
        let output_test = conv_layer.convolve(&test_img);
        // let convolved_image = conv_layer.conv_2d(&(conv_layer.kernel), &test_img.view());
        // assert_eq!(convolved_image, output);

        assert_eq!(output_test, output)
=======
        let convolved_image = conv_layer.conv_2d(&(conv_layer.kernel), &test_img.view());

        assert_eq!(convolved_image, output);

        let test_img1 = array![
            [
                [1.0, 2.0, 3.0, 4.0],
                [4.0, 5.0, 6.0, 7.0],
                [7.0, 8.0, 9.0, 9.0],
                [7.0, 8.0, 9.0, 9.0]
            ],
            [
                [1.0, 2.0, 3.0, 4.0],
                [4.0, 5.0, 6.0, 7.0],
                [7.0, 8.0, 9.0, 9.0],
                [7.0, 8.0, 9.0, 9.0]
            ],
            [
                [1.0, 2.0, 3.0, 4.0],
                [4.0, 5.0, 6.0, 7.0],
                [7.0, 8.0, 9.0, 9.0],
                [7.0, 8.0, 9.0, 9.0]
            ]
        ];
        let kernel1 = Array::from_shape_vec(
            (1, 3, 2, 2),
            vec![1., 2., 1., 2., 1., 2., 1., 2., 1., 2., 1., 2.],
        );
        let testker1 = kernel1.unwrap();
        let conv_layer1 = ConvolutionLayer::new(testker1, 1, Padding::Same);
        let output1 = arr3(&[[
            [57.0, 75.0, 93.0, 33.0],
            [111.0, 129.0, 141.0, 48.0],
            [138.0, 156.0, 162.0, 54.0],
            [69.0, 78.0, 81.0, 27.0],
        ]]);
        let convolved_image1 = conv_layer1.conv_2d(&(conv_layer1.kernel), &test_img1.view());

        assert_eq!(convolved_image1, output1);
>>>>>>> d7a7daf2
    }
}<|MERGE_RESOLUTION|>--- conflicted
+++ resolved
@@ -28,21 +28,8 @@
         stride: usize,
         padding: Padding,
     ) -> ConvolutionLayer {
-<<<<<<< HEAD
-        // TODO: It might be necessary to swap the kernel here (rotate by 180°),
-        // as the original SignalConv2D function in the python implementation
-        // has a "corr=True" flag, which actually implements correlation instead
-        // of convolution. This would have to be checked with the automated tests
-        // and the reference implementation.
-
-        // To read more about the difference:
-        // https://towardsdatascience.com/convolution-vs-correlation-af868b6b4fb5
-        let num_input_channels = weights.len_of(Axis(0)) as u16; // Filters
-        let num_output_channels = weights.len_of(Axis(1)) as u16; // Channels
-=======
         let num_filters = weights.len_of(Axis(0)) as u16; // Filters
         let img_channels = weights.len_of(Axis(1)) as u16; // Channels
->>>>>>> d7a7daf2
         let kernel_width = weights.len_of(Axis(2)); // Width
         let kernel_height = weights.len_of(Axis(3)); // Height
 
@@ -202,18 +189,6 @@
     {
         let img_vec: ArrayView2<f32> = mat.into();
         let filter_axis = img_vec.len_of(Axis(1));
-<<<<<<< HEAD
-        // let mut img_mat: Array3<ImagePrecision> =
-        // Array::zeros((filter_axis, height_prime, width_prime)); ALTERNATE
-        let mut img_mat: Array3<ImagePrecision> = Array::zeros((0, height_prime, width_prime));
-        if C == 1 {
-            for i in 0..filter_axis {
-                let col = img_vec.slice(s![.., i]);
-                let col_reshape = col.into_shape((height_prime, width_prime)).unwrap();
-                // img_mat.assign(&col_reshape);  ALTERNATE
-                img_mat.push(Axis(0), col_reshape).unwrap();
-            }
-=======
         let mut img_mat: Array3<ImagePrecision> =
             Array::zeros((filter_axis, height_prime, width_prime));
         // C = 1
@@ -223,7 +198,6 @@
             img_mat
                 .slice_mut(s![i, 0..height_prime, 0..width_prime])
                 .assign(&col_reshape);
->>>>>>> d7a7daf2
         }
         img_mat
     }
@@ -399,23 +373,12 @@
             vec![1., 2., 1., 2., 1., 2., 1., 2., 1., 2., 1., 2.],
         );
         let testker = kernel.unwrap();
-<<<<<<< HEAD
-        let conv_layer = ConvolutionLayer::new(testker, 1, 0);
-=======
         let conv_layer = ConvolutionLayer::new(testker, 1, Padding::Valid);
->>>>>>> d7a7daf2
         let output = arr3(&[[
             [57.0, 75.0, 93.0],
             [111.0, 129.0, 141.0],
             [138.0, 156.0, 162.0],
         ]]);
-<<<<<<< HEAD
-        let output_test = conv_layer.convolve(&test_img);
-        // let convolved_image = conv_layer.conv_2d(&(conv_layer.kernel), &test_img.view());
-        // assert_eq!(convolved_image, output);
-
-        assert_eq!(output_test, output)
-=======
         let convolved_image = conv_layer.conv_2d(&(conv_layer.kernel), &test_img.view());
 
         assert_eq!(convolved_image, output);
@@ -455,6 +418,5 @@
         let convolved_image1 = conv_layer1.conv_2d(&(conv_layer1.kernel), &test_img1.view());
 
         assert_eq!(convolved_image1, output1);
->>>>>>> d7a7daf2
     }
 }