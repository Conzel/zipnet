<!DOCTYPE HTML>
<!--
	Phantom by HTML5 UP
	html5up.net | @ajlkn
	Free for personal and commercial use under the CCA 3.0 license (html5up.net/license)
-->
<html>

<head>
<<<<<<< HEAD
    <title>Phantom by HTML5 UP</title>
=======
    <title>Zipnet – Neural Image Codec</title>
>>>>>>> eaed212a
    <meta charset="utf-8" />
    <meta name="viewport" content="width=device-width, initial-scale=1, user-scalable=no" />
    <link rel="stylesheet" href="assets/css/main.css" />
    <link rel="icon" href="images/logo.svg">
    <noscript>
        <link rel="stylesheet" href="assets/css/noscript.css" />
    </noscript>
</head>

<body class="is-preload">
    <!-- Wrapper -->
    <div id="wrapper">

        <!-- Header -->
        <header id="header">
            <div class="inner">

                <!-- Logo -->
                <a href="index.html" class="logo">
                    <span class="symbol"><img src="images/logo.svg" alt="" /></span><span class="title">Zipnet</span>
                </a>
            </div>
        </header>

        <!-- Main -->
        <div id="main">
            <div class="inner">
                <header>
                    <h3 style="color: rgb(138, 22, 22)">Website and project still under construction :)</h1>
                        <h1>Zipnet - a neural image codec entirely in your browser!</h1>
                        <p>Try it out with your own image. A trained neural network will find an efficient encoding for
                            your
                            image and you can then download it.
                            The encoding will be lossy (similar to JPEG - but it often looks more natural to the eye).
                            You
                            can then re-upload the encoded image to see the reconstruction.
                            And the best thing about it – this algorithm runs entirely in your browser. No servers or
                            anything involved!
                        </p>
                        <hr>
                </header>
                <!-- Encoding -->
                <section>
                    <h2>Encoding Image</h2>
                    <!-- Input form for the images -->
                    <p>Choose the image you want to encode. <br>Currently, we only support .png images (as they don't
                        have
                        the typical
                        JPG artifacts and are easy to handle).
                    </p>
                    <input id="imgInput" type="file" accept=".png" class="input"><br>
                    <img src="" height="200" alt="Image preview..." id="encodedPreview"><br>
                    <button id="downloadEncoded">Get Encoded</button><br>
                    <div id="statsEncoded"></div>
                    <hr>
                    <section>
                        <h2>Decoding Image</h2>
                        <!-- Input form for the images -->
                        <p>Upload a Zipnet encoded image.
                            The file should be called something like &quot;zipnet-enc-&lt;timestamp&gt;.bin&quot;.
                        </p>
                        <input id="encodedInput" type="file" accept=".bin"><br>
                        <img src="" height="200" alt="Image preview..." id="decodedPreview"><br>
                        <button id="downloadDecoded">Get Decoded</button><br>
                        <div id="statsDecoded"></div>
                        <hr>
                        <hr>
                    </section>
                </section>
                <section>
                    <h2>What is a neural image codec?</h2>
                    <p>A codec a short word for an algorithm which encodes or decodes data.
                        The vast majority of the internet traffic is carried in the form of
                        images and videos, which are largely compressed using classical, lossy codecs (JPEG, MPEG...).
                        These have been hand-crafted to ensure a good compression performance (the compressed data is
                        small) and a low distortion (the image still looks similar to the original after
                        decompression).
                        In the past years, Machine Learning has popped up in all kinds of
                        different places, and compression algorithms have been a very recent field of
                        inquiry. In contrast to the manual classical codec, a neural codec uses a neural network to
                        learn how to best compress the data while keeping a low distortion.
                    </p>
                    <h2>Why is this interesting?</h2>
                    <p>
                        As mentioned above, the majority of the internet traffic is encoded image and video data.
                        <!-- Add the papers -->
                        Recent research has shown that neural codecs have the potential to greatly increase compression
                        performance and while even producing more natural looking reconstructions (no more JPEG
                        artifacts!).
                        A greater compression performance means reduced data size. This results in reduced network
                        traffic
                        and can thus save a lot of costs in hardware, reduce energy usage and increase network
                        performance.
                    </p>
                    <h2>What does Zipnet add to this?</h2>
                    <p> One of the biggest drawbacks of current neural codecs is their computational cost.
                        The focus of Machine Learning research often lies on the performance
                        on certain benchmarks. For this, the networks often get very big and are required to run
                        on expensive hardware, like GPUs costing upwards of 1000€. Thus, most Machine Learning services
                        that can be used by someone over a website are powered via large servers.
                        <!-- Example of such a site. -->
                        This is not feasible for compression algorithms, as a server obviously cannot do the decoding
                        job
                        for an end user. Zipnet aims to bridge this gap between research and application.
                        We here provide neural codec that can run in any web browser on any reasonably modern hardware
                        in an acceptable time.
                    </p>
                    <h2>I want to know all the details!</h2>
                    <p>
                        The following are some more technical informations about the project.
                        If you are further interested, also make sure to check out our <a
                            href="https://github.com/Conzel/zipnet"> <i class="fab fa-github"></i><span>Github
                                Repository</span></a>!
                    </p>
                    <h3>Implementation</h3>
                    TODO
                    <h3>Performance</h3>
                    TODO
                    <h3>Limitations</h3>
                    TODO
                </section>
            </div>
        </div>
        <!-- Footer -->
        <footer id="footer">
            <div class="inner">
                <!-- TODO: Reactivate this with links-->
                <!-- 
                <section>
                    <h2>Get in touch</h2>
                    <form method="post" action="#">
                        <div class="fields">
                            <div class="field half">
                                <input type="text" name="name" id="name" placeholder="Name" />
                            </div>
                            <div class="field half">
                                <input type="email" name="email" id="email" placeholder="Email" />
                            </div>
                            <div class="field">
                                <textarea name="message" id="message" placeholder="Message"></textarea>
                            </div>
                        </div>
                        <ul class="actions">
                            <li><input type="submit" value="Send" class="primary" /></li>
                        </ul>
                    </form>
                </section>
                <section>
                    <h2>Follow</h2>
                    <ul class="icons">
                        <li><a href="#" class="icon brands style2 fa-twitter"><span class="label">Twitter</span></a>
                        </li>
                        <li><a href="#" class="icon brands style2 fa-facebook-f"><span class="label">Facebook</span></a>
                        </li>
                        <li><a href="#" class="icon brands style2 fa-instagram"><span class="label">Instagram</span></a>
                        </li>
                        <li><a href="#" class="icon brands style2 fa-dribbble"><span class="label">Dribbble</span></a>
                        </li>
                        <li><a href="#" class="icon brands style2 fa-github"><span class="label">GitHub</span></a></li>
                        <li><a href="#" class="icon brands style2 fa-500px"><span class="label">500px</span></a></li>
                        <li><a href="#" class="icon solid style2 fa-phone"><span class="label">Phone</span></a></li>
                        <li><a href="#" class="icon solid style2 fa-envelope"><span class="label">Email</span></a></li>
                    </ul>
                </section>
                -->
                <ul class="copyright">
                    <li>&copy; 2021 – Conzel </li>
                    <li>Design: <a href="http://html5up.net">HTML5 UP</a></li>
                </ul>
            </div>
        </footer>

    </div>

    <!-- Scripts -->
    <script src="assets/js/jquery.min.js"></script>
    <script src="assets/js/browser.min.js"></script>
    <script src="assets/js/breakpoints.min.js"></script>
    <script src="assets/js/util.js"></script>
    <script src="assets/js/main.js"></script>

    <script src="./bootstrap.js"></script>
    <noscript>This page contains webassembly and javascript content, please enable javascript in your
        browser.</noscript>

</body>

</html><|MERGE_RESOLUTION|>--- conflicted
+++ resolved
@@ -1,202 +1,198 @@
-<!DOCTYPE HTML>
-<!--
-	Phantom by HTML5 UP
-	html5up.net | @ajlkn
-	Free for personal and commercial use under the CCA 3.0 license (html5up.net/license)
--->
-<html>
-
-<head>
-<<<<<<< HEAD
-    <title>Phantom by HTML5 UP</title>
-=======
-    <title>Zipnet – Neural Image Codec</title>
->>>>>>> eaed212a
-    <meta charset="utf-8" />
-    <meta name="viewport" content="width=device-width, initial-scale=1, user-scalable=no" />
-    <link rel="stylesheet" href="assets/css/main.css" />
-    <link rel="icon" href="images/logo.svg">
-    <noscript>
-        <link rel="stylesheet" href="assets/css/noscript.css" />
-    </noscript>
-</head>
-
-<body class="is-preload">
-    <!-- Wrapper -->
-    <div id="wrapper">
-
-        <!-- Header -->
-        <header id="header">
-            <div class="inner">
-
-                <!-- Logo -->
-                <a href="index.html" class="logo">
-                    <span class="symbol"><img src="images/logo.svg" alt="" /></span><span class="title">Zipnet</span>
-                </a>
-            </div>
-        </header>
-
-        <!-- Main -->
-        <div id="main">
-            <div class="inner">
-                <header>
-                    <h3 style="color: rgb(138, 22, 22)">Website and project still under construction :)</h1>
-                        <h1>Zipnet - a neural image codec entirely in your browser!</h1>
-                        <p>Try it out with your own image. A trained neural network will find an efficient encoding for
-                            your
-                            image and you can then download it.
-                            The encoding will be lossy (similar to JPEG - but it often looks more natural to the eye).
-                            You
-                            can then re-upload the encoded image to see the reconstruction.
-                            And the best thing about it – this algorithm runs entirely in your browser. No servers or
-                            anything involved!
-                        </p>
-                        <hr>
-                </header>
-                <!-- Encoding -->
-                <section>
-                    <h2>Encoding Image</h2>
-                    <!-- Input form for the images -->
-                    <p>Choose the image you want to encode. <br>Currently, we only support .png images (as they don't
-                        have
-                        the typical
-                        JPG artifacts and are easy to handle).
-                    </p>
-                    <input id="imgInput" type="file" accept=".png" class="input"><br>
-                    <img src="" height="200" alt="Image preview..." id="encodedPreview"><br>
-                    <button id="downloadEncoded">Get Encoded</button><br>
-                    <div id="statsEncoded"></div>
-                    <hr>
-                    <section>
-                        <h2>Decoding Image</h2>
-                        <!-- Input form for the images -->
-                        <p>Upload a Zipnet encoded image.
-                            The file should be called something like &quot;zipnet-enc-&lt;timestamp&gt;.bin&quot;.
-                        </p>
-                        <input id="encodedInput" type="file" accept=".bin"><br>
-                        <img src="" height="200" alt="Image preview..." id="decodedPreview"><br>
-                        <button id="downloadDecoded">Get Decoded</button><br>
-                        <div id="statsDecoded"></div>
-                        <hr>
-                        <hr>
-                    </section>
-                </section>
-                <section>
-                    <h2>What is a neural image codec?</h2>
-                    <p>A codec a short word for an algorithm which encodes or decodes data.
-                        The vast majority of the internet traffic is carried in the form of
-                        images and videos, which are largely compressed using classical, lossy codecs (JPEG, MPEG...).
-                        These have been hand-crafted to ensure a good compression performance (the compressed data is
-                        small) and a low distortion (the image still looks similar to the original after
-                        decompression).
-                        In the past years, Machine Learning has popped up in all kinds of
-                        different places, and compression algorithms have been a very recent field of
-                        inquiry. In contrast to the manual classical codec, a neural codec uses a neural network to
-                        learn how to best compress the data while keeping a low distortion.
-                    </p>
-                    <h2>Why is this interesting?</h2>
-                    <p>
-                        As mentioned above, the majority of the internet traffic is encoded image and video data.
-                        <!-- Add the papers -->
-                        Recent research has shown that neural codecs have the potential to greatly increase compression
-                        performance and while even producing more natural looking reconstructions (no more JPEG
-                        artifacts!).
-                        A greater compression performance means reduced data size. This results in reduced network
-                        traffic
-                        and can thus save a lot of costs in hardware, reduce energy usage and increase network
-                        performance.
-                    </p>
-                    <h2>What does Zipnet add to this?</h2>
-                    <p> One of the biggest drawbacks of current neural codecs is their computational cost.
-                        The focus of Machine Learning research often lies on the performance
-                        on certain benchmarks. For this, the networks often get very big and are required to run
-                        on expensive hardware, like GPUs costing upwards of 1000€. Thus, most Machine Learning services
-                        that can be used by someone over a website are powered via large servers.
-                        <!-- Example of such a site. -->
-                        This is not feasible for compression algorithms, as a server obviously cannot do the decoding
-                        job
-                        for an end user. Zipnet aims to bridge this gap between research and application.
-                        We here provide neural codec that can run in any web browser on any reasonably modern hardware
-                        in an acceptable time.
-                    </p>
-                    <h2>I want to know all the details!</h2>
-                    <p>
-                        The following are some more technical informations about the project.
-                        If you are further interested, also make sure to check out our <a
-                            href="https://github.com/Conzel/zipnet"> <i class="fab fa-github"></i><span>Github
-                                Repository</span></a>!
-                    </p>
-                    <h3>Implementation</h3>
-                    TODO
-                    <h3>Performance</h3>
-                    TODO
-                    <h3>Limitations</h3>
-                    TODO
-                </section>
-            </div>
-        </div>
-        <!-- Footer -->
-        <footer id="footer">
-            <div class="inner">
-                <!-- TODO: Reactivate this with links-->
-                <!-- 
-                <section>
-                    <h2>Get in touch</h2>
-                    <form method="post" action="#">
-                        <div class="fields">
-                            <div class="field half">
-                                <input type="text" name="name" id="name" placeholder="Name" />
-                            </div>
-                            <div class="field half">
-                                <input type="email" name="email" id="email" placeholder="Email" />
-                            </div>
-                            <div class="field">
-                                <textarea name="message" id="message" placeholder="Message"></textarea>
-                            </div>
-                        </div>
-                        <ul class="actions">
-                            <li><input type="submit" value="Send" class="primary" /></li>
-                        </ul>
-                    </form>
-                </section>
-                <section>
-                    <h2>Follow</h2>
-                    <ul class="icons">
-                        <li><a href="#" class="icon brands style2 fa-twitter"><span class="label">Twitter</span></a>
-                        </li>
-                        <li><a href="#" class="icon brands style2 fa-facebook-f"><span class="label">Facebook</span></a>
-                        </li>
-                        <li><a href="#" class="icon brands style2 fa-instagram"><span class="label">Instagram</span></a>
-                        </li>
-                        <li><a href="#" class="icon brands style2 fa-dribbble"><span class="label">Dribbble</span></a>
-                        </li>
-                        <li><a href="#" class="icon brands style2 fa-github"><span class="label">GitHub</span></a></li>
-                        <li><a href="#" class="icon brands style2 fa-500px"><span class="label">500px</span></a></li>
-                        <li><a href="#" class="icon solid style2 fa-phone"><span class="label">Phone</span></a></li>
-                        <li><a href="#" class="icon solid style2 fa-envelope"><span class="label">Email</span></a></li>
-                    </ul>
-                </section>
-                -->
-                <ul class="copyright">
-                    <li>&copy; 2021 – Conzel </li>
-                    <li>Design: <a href="http://html5up.net">HTML5 UP</a></li>
-                </ul>
-            </div>
-        </footer>
-
-    </div>
-
-    <!-- Scripts -->
-    <script src="assets/js/jquery.min.js"></script>
-    <script src="assets/js/browser.min.js"></script>
-    <script src="assets/js/breakpoints.min.js"></script>
-    <script src="assets/js/util.js"></script>
-    <script src="assets/js/main.js"></script>
-
-    <script src="./bootstrap.js"></script>
-    <noscript>This page contains webassembly and javascript content, please enable javascript in your
-        browser.</noscript>
-
-</body>
-
+<!DOCTYPE HTML>
+<!--
+	Phantom by HTML5 UP
+	html5up.net | @ajlkn
+	Free for personal and commercial use under the CCA 3.0 license (html5up.net/license)
+-->
+<html>
+
+<head>
+    <title>Zipnet – Neural Image Codec</title>
+    <meta charset="utf-8" />
+    <meta name="viewport" content="width=device-width, initial-scale=1, user-scalable=no" />
+    <link rel="stylesheet" href="assets/css/main.css" />
+    <link rel="icon" href="images/logo.svg">
+    <noscript>
+        <link rel="stylesheet" href="assets/css/noscript.css" />
+    </noscript>
+</head>
+
+<body class="is-preload">
+    <!-- Wrapper -->
+    <div id="wrapper">
+
+        <!-- Header -->
+        <header id="header">
+            <div class="inner">
+
+                <!-- Logo -->
+                <a href="index.html" class="logo">
+                    <span class="symbol"><img src="images/logo.svg" alt="" /></span><span class="title">Zipnet</span>
+                </a>
+            </div>
+        </header>
+
+        <!-- Main -->
+        <div id="main">
+            <div class="inner">
+                <header>
+                    <h3 style="color: rgb(138, 22, 22)">Website and project still under construction :)</h1>
+                        <h1>Zipnet - a neural image codec entirely in your browser!</h1>
+                        <p>Try it out with your own image. A trained neural network will find an efficient encoding for
+                            your
+                            image and you can then download it.
+                            The encoding will be lossy (similar to JPEG - but it often looks more natural to the eye).
+                            You
+                            can then re-upload the encoded image to see the reconstruction.
+                            And the best thing about it – this algorithm runs entirely in your browser. No servers or
+                            anything involved!
+                        </p>
+                        <hr>
+                </header>
+                <!-- Encoding -->
+                <section>
+                    <h2>Encoding Image</h2>
+                    <!-- Input form for the images -->
+                    <p>Choose the image you want to encode. <br>Currently, we only support .png images (as they don't
+                        have
+                        the typical
+                        JPG artifacts and are easy to handle).
+                    </p>
+                    <input id="imgInput" type="file" accept=".png" class="input"><br>
+                    <img src="" height="200" alt="Image preview..." id="encodedPreview"><br>
+                    <button id="downloadEncoded">Get Encoded</button><br>
+                    <div id="statsEncoded"></div>
+                    <hr>
+                    <section>
+                        <h2>Decoding Image</h2>
+                        <!-- Input form for the images -->
+                        <p>Upload a Zipnet encoded image.
+                            The file should be called something like &quot;zipnet-enc-&lt;timestamp&gt;.bin&quot;.
+                        </p>
+                        <input id="encodedInput" type="file" accept=".bin"><br>
+                        <img src="" height="200" alt="Image preview..." id="decodedPreview"><br>
+                        <button id="downloadDecoded">Get Decoded</button><br>
+                        <div id="statsDecoded"></div>
+                        <hr>
+                        <hr>
+                    </section>
+                </section>
+                <section>
+                    <h2>What is a neural image codec?</h2>
+                    <p>A codec a short word for an algorithm which encodes or decodes data.
+                        The vast majority of the internet traffic is carried in the form of
+                        images and videos, which are largely compressed using classical, lossy codecs (JPEG, MPEG...).
+                        These have been hand-crafted to ensure a good compression performance (the compressed data is
+                        small) and a low distortion (the image still looks similar to the original after
+                        decompression).
+                        In the past years, Machine Learning has popped up in all kinds of
+                        different places, and compression algorithms have been a very recent field of
+                        inquiry. In contrast to the manual classical codec, a neural codec uses a neural network to
+                        learn how to best compress the data while keeping a low distortion.
+                    </p>
+                    <h2>Why is this interesting?</h2>
+                    <p>
+                        As mentioned above, the majority of the internet traffic is encoded image and video data.
+                        <!-- Add the papers -->
+                        Recent research has shown that neural codecs have the potential to greatly increase compression
+                        performance and while even producing more natural looking reconstructions (no more JPEG
+                        artifacts!).
+                        A greater compression performance means reduced data size. This results in reduced network
+                        traffic
+                        and can thus save a lot of costs in hardware, reduce energy usage and increase network
+                        performance.
+                    </p>
+                    <h2>What does Zipnet add to this?</h2>
+                    <p> One of the biggest drawbacks of current neural codecs is their computational cost.
+                        The focus of Machine Learning research often lies on the performance
+                        on certain benchmarks. For this, the networks often get very big and are required to run
+                        on expensive hardware, like GPUs costing upwards of 1000€. Thus, most Machine Learning services
+                        that can be used by someone over a website are powered via large servers.
+                        <!-- Example of such a site. -->
+                        This is not feasible for compression algorithms, as a server obviously cannot do the decoding
+                        job
+                        for an end user. Zipnet aims to bridge this gap between research and application.
+                        We here provide neural codec that can run in any web browser on any reasonably modern hardware
+                        in an acceptable time.
+                    </p>
+                    <h2>I want to know all the details!</h2>
+                    <p>
+                        The following are some more technical informations about the project.
+                        If you are further interested, also make sure to check out our <a
+                            href="https://github.com/Conzel/zipnet"> <i class="fab fa-github"></i><span>Github
+                                Repository</span></a>!
+                    </p>
+                    <h3>Implementation</h3>
+                    TODO
+                    <h3>Performance</h3>
+                    TODO
+                    <h3>Limitations</h3>
+                    TODO
+                </section>
+            </div>
+        </div>
+        <!-- Footer -->
+        <footer id="footer">
+            <div class="inner">
+                <!-- TODO: Reactivate this with links-->
+                <!-- 
+                <section>
+                    <h2>Get in touch</h2>
+                    <form method="post" action="#">
+                        <div class="fields">
+                            <div class="field half">
+                                <input type="text" name="name" id="name" placeholder="Name" />
+                            </div>
+                            <div class="field half">
+                                <input type="email" name="email" id="email" placeholder="Email" />
+                            </div>
+                            <div class="field">
+                                <textarea name="message" id="message" placeholder="Message"></textarea>
+                            </div>
+                        </div>
+                        <ul class="actions">
+                            <li><input type="submit" value="Send" class="primary" /></li>
+                        </ul>
+                    </form>
+                </section>
+                <section>
+                    <h2>Follow</h2>
+                    <ul class="icons">
+                        <li><a href="#" class="icon brands style2 fa-twitter"><span class="label">Twitter</span></a>
+                        </li>
+                        <li><a href="#" class="icon brands style2 fa-facebook-f"><span class="label">Facebook</span></a>
+                        </li>
+                        <li><a href="#" class="icon brands style2 fa-instagram"><span class="label">Instagram</span></a>
+                        </li>
+                        <li><a href="#" class="icon brands style2 fa-dribbble"><span class="label">Dribbble</span></a>
+                        </li>
+                        <li><a href="#" class="icon brands style2 fa-github"><span class="label">GitHub</span></a></li>
+                        <li><a href="#" class="icon brands style2 fa-500px"><span class="label">500px</span></a></li>
+                        <li><a href="#" class="icon solid style2 fa-phone"><span class="label">Phone</span></a></li>
+                        <li><a href="#" class="icon solid style2 fa-envelope"><span class="label">Email</span></a></li>
+                    </ul>
+                </section>
+                -->
+                <ul class="copyright">
+                    <li>&copy; 2021 – Conzel </li>
+                    <li>Design: <a href="http://html5up.net">HTML5 UP</a></li>
+                </ul>
+            </div>
+        </footer>
+
+    </div>
+
+    <!-- Scripts -->
+    <script src="assets/js/jquery.min.js"></script>
+    <script src="assets/js/browser.min.js"></script>
+    <script src="assets/js/breakpoints.min.js"></script>
+    <script src="assets/js/util.js"></script>
+    <script src="assets/js/main.js"></script>
+
+    <script src="./bootstrap.js"></script>
+    <noscript>This page contains webassembly and javascript content, please enable javascript in your
+        browser.</noscript>
+
+</body>
+
 </html>