--- conflicted
+++ resolved
@@ -1,11 +1,8 @@
 pub mod activation_functions;
 pub mod convolutions;
 pub mod fully_connected;
-<<<<<<< HEAD
 pub mod weight_loader;
-=======
 pub mod models;
->>>>>>> ff918199
 
 pub type WeightPrecision = f32;
 pub type ImagePrecision = f32;
