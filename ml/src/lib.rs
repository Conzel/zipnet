pub mod activation_functions;
pub mod convolutions;
pub mod fully_connected;
pub mod models;
<<<<<<< HEAD
=======
pub mod transposed_convolutions;
>>>>>>> 48ac7279
pub mod weight_loader;

pub type WeightPrecision = f32;
pub type ImagePrecision = f32;
pub type ConvKernel = ndarray::Array4<WeightPrecision>;

#[cfg(test)]
mod tests {
    #[test]
    fn it_works() {
        assert_eq!(2 + 2, 4);
    }
}<|MERGE_RESOLUTION|>--- conflicted
+++ resolved
@@ -2,10 +2,7 @@
 pub mod convolutions;
 pub mod fully_connected;
 pub mod models;
-<<<<<<< HEAD
-=======
 pub mod transposed_convolutions;
->>>>>>> 48ac7279
 pub mod weight_loader;
 
 pub type WeightPrecision = f32;
