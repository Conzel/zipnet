pub mod activation_functions;
pub mod convolutions;
pub mod fully_connected;
pub mod models;
<<<<<<< HEAD
=======
pub mod transposed_convolutions;
>>>>>>> 7ecead77
pub mod weight_loader;

pub type WeightPrecision = f32;
pub type ImagePrecision = f32;
pub type ConvKernel = ndarray::Array4<WeightPrecision>;

#[cfg(test)]
mod tests {
    #[test]
    fn it_works() {
        assert_eq!(2 + 2, 4);
    }
}<|MERGE_RESOLUTION|>--- conflicted
+++ resolved
@@ -2,10 +2,7 @@
 pub mod convolutions;
 pub mod fully_connected;
 pub mod models;
-<<<<<<< HEAD
-=======
 pub mod transposed_convolutions;
->>>>>>> 7ecead77
 pub mod weight_loader;
 
 pub type WeightPrecision = f32;
