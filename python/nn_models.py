import tensorflow.compat.v1 as tf
import tensorflow_compression as tfc
import tensorflow as tf

class AnalysisTransform(tf.keras.layers.Layer):
    """The analysis transform."""

    def __init__(self, num_filters, *args, **kwargs):
        self.num_filters = num_filters
        super(AnalysisTransform, self).__init__(*args, **kwargs)

    def build(self, input_shape):
        self._layers = [
            tfc.SignalConv2D(
                self.num_filters, (5, 5), name="layer_0", corr=True, strides_down=2,
                padding="same_zeros", use_bias=True,
                activation=tfc.GDN(name="gdn_0")),
            tfc.SignalConv2D(
                self.num_filters, (5, 5), name="layer_1", corr=True, strides_down=2,
                padding="same_zeros", use_bias=True,
                activation=tfc.GDN(name="gdn_1")),
            tfc.SignalConv2D(
                self.num_filters, (5, 5), name="layer_2", corr=True, strides_down=2,
                padding="same_zeros", use_bias=True,
                activation=tfc.GDN(name="gdn_2")),
            tfc.SignalConv2D(
                self.num_filters, (5, 5), name="layer_3", corr=True, strides_down=2,
                padding="same_zeros", use_bias=True,
                activation=None),
        ]
        super(AnalysisTransform, self).build(input_shape)

    def call(self, tensor):
        for layer in self._layers:
            tensor = layer(tensor)
        return tensor


class SynthesisTransform(tf.keras.layers.Layer):
    """The synthesis transform."""

    def __init__(self, num_filters, *args, **kwargs):
        self.num_filters = num_filters
        super(SynthesisTransform, self).__init__(*args, **kwargs)

    def build(self, input_shape):
        self._layers = [
            tfc.SignalConv2D(
                self.num_filters, (5, 5), name="layer_0", corr=False, strides_up=2,
                padding="same_zeros", use_bias=True,
                activation=tfc.GDN(name="igdn_0", inverse=True)),
            tfc.SignalConv2D(
                self.num_filters, (5, 5), name="layer_1", corr=False, strides_up=2,
                padding="same_zeros", use_bias=True,
                activation=tfc.GDN(name="igdn_1", inverse=True)),
            tfc.SignalConv2D(
                self.num_filters, (5, 5), name="layer_2", corr=False, strides_up=2,
                padding="same_zeros", use_bias=True,
                activation=tfc.GDN(name="igdn_2", inverse=True)),
            tfc.SignalConv2D(
                3, (5, 5), name="layer_3", corr=False, strides_up=2,
                padding="same_zeros", use_bias=True,
                activation=None),
        ]
        super(SynthesisTransform, self).build(input_shape)

    def call(self, tensor):
        for layer in self._layers:
            tensor = layer(tensor)
        return tensor


class SynthesisTransform_Johnston(tf.keras.layers.Layer):
    """The synthesis transform."""

    def __init__(self, num_filters, *args, **kwargs):
        super(SynthesisTransform_Johnston, self).__init__(*args, **kwargs)

    def build(self, input_shape):
        self._layers = [
            tfc.SignalConv2D(
                79, (5, 5), name="layer_0", corr=False, strides_up=2,
                padding="same_zeros", use_bias=True,
                activation=tfc.GDN(name="igdn_0", inverse=True)),
            tfc.SignalConv2D(
                22, (5, 5), name="layer_1", corr=False, strides_up=2,
                padding="same_zeros", use_bias=True,
                activation=tfc.GDN(name="igdn_1", inverse=True)),
            tfc.SignalConv2D(
                43, (5, 5), name="layer_2", corr=False, strides_up=2,
                padding="same_zeros", use_bias=True,
                activation=tfc.GDN(name="igdn_2", inverse=True)),
            tfc.SignalConv2D(
                3, (5, 5), name="layer_3", corr=False, strides_up=2,
                padding="same_zeros", use_bias=True,
                activation=None),
        ]
        super(SynthesisTransform_Johnston, self).build(input_shape)

    def call(self, tensor):
        for layer in self._layers:
            tensor = layer(tensor)
        return tensor


class HyperAnalysisTransform(tf.keras.layers.Layer):
    """The analysis transform for the entropy model parameters."""

    def __init__(self, num_filters, num_output_filters=None, *args, **kwargs):
        self.num_filters = num_filters
        if num_output_filters is None:  # default to the same
            num_output_filters = num_filters
        self.num_output_filters = num_output_filters
        super(HyperAnalysisTransform, self).__init__(*args, **kwargs)

    def build(self, input_shape):
        self._layers = [
            tfc.SignalConv2D(
                self.num_filters, (3, 3), name="layer_0", corr=True, strides_down=1,
                padding="same_zeros", use_bias=True,
                activation=tf.nn.relu),
            tfc.SignalConv2D(
                self.num_filters, (5, 5), name="layer_1", corr=True, strides_down=2,
                padding="same_zeros", use_bias=True,
                activation=tf.nn.relu),
            tfc.SignalConv2D(
                self.num_output_filters, (5, 5), name="layer_2", corr=True, strides_down=2,
                padding="same_zeros", use_bias=False,
                activation=None)
        ]
        super(HyperAnalysisTransform, self).build(input_shape)

    def call(self, tensor):
        for layer in self._layers:
            tensor = layer(tensor)
        return tensor


class HyperSynthesisTransform(tf.keras.layers.Layer):
    """The synthesis transform for the entropy model parameters."""

    def __init__(self, num_filters, num_output_filters=None, *args, **kwargs):
        self.num_filters = num_filters
        if num_output_filters is None:  # default to the same
            num_output_filters = num_filters
        self.num_output_filters = num_output_filters
        super(HyperSynthesisTransform, self).__init__(*args, **kwargs)

    def build(self, input_shape):
        self._layers = [
            tfc.SignalConv2D(
                self.num_filters, (5, 5), name="layer_0", corr=False, strides_up=2,
                padding="same_zeros", use_bias=True, kernel_parameterizer=None,
                activation=tf.nn.relu),
            tfc.SignalConv2D(
                self.num_filters, (5, 5), name="layer_1", corr=False, strides_up=2,
                padding="same_zeros", use_bias=True, kernel_parameterizer=None,
                activation=tf.nn.relu),
            tfc.SignalConv2D(
                self.num_output_filters, (3, 3), name="layer_2", corr=False, strides_up=1,
                padding="same_zeros", use_bias=True, kernel_parameterizer=None,
                activation=None),
        ]
        super(HyperSynthesisTransform, self).build(input_shape)

    def call(self, tensor):
        for layer in self._layers:
            tensor = layer(tensor)
        return tensor


# Architecture (mean-scale, no context model) based on Table 1 of https://papers.nips.cc/paper/8275-joint-autoregressive-and-hierarchical-priors-for-learned-image-compression.pdf
class MBT2018HyperSynthesisTransform(tf.keras.layers.Layer):
    """The synthesis transform for the entropy model parameters."""

    def __init__(self, num_filters, num_output_filters=None, *args, **kwargs):
        self.num_filters = num_filters
        if num_output_filters is None:  # default to the same
            num_output_filters = num_filters
        self.num_output_filters = num_output_filters
        super().__init__(*args, **kwargs)

    def build(self, input_shape):
        self._layers = [
            tfc.SignalConv2D(
                self.num_filters, (5, 5), name="layer_0", corr=False, strides_up=2,
                padding="same_zeros", use_bias=True, kernel_parameterizer=None,
                activation=tf.nn.relu),
            tfc.SignalConv2D(
                int(self.num_filters * 1.5), (5, 5), name="layer_1", corr=False, strides_up=2,
                padding="same_zeros", use_bias=True, kernel_parameterizer=None,
                activation=tf.nn.relu),
            tfc.SignalConv2D(
                self.num_output_filters, (3, 3), name="layer_2", corr=False, strides_up=1,
                padding="same_zeros", use_bias=True, kernel_parameterizer=None,
                activation=None),
        ]
        super().build(input_shape)

    def call(self, tensor):
        for layer in self._layers:
            tensor = layer(tensor)
        return tensor

<<<<<<< HEAD
if __name__ == '__main__':
    num_filters = 192
    encoder = AnalysisTransform(num_filters)
    img = tf.random.uniform(shape=[1, 3, 4, 4])
    y = encoder(img)

=======

# Architecture (mean-scale, no context model) based on Table 1 of https://papers.nips.cc/paper/8275-joint-autoregressive-and-hierarchical-priors-for-learned-image-compression.pdf
class MBT2018HyperSynthesisTransform_Johnston(tf.keras.layers.Layer):
    """The synthesis transform for the entropy model parameters."""

    def __init__(self, num_filters, num_output_filters=320, *args, **kwargs):
        super().__init__(*args, **kwargs)

    def build(self, input_shape):
        self._layers = [
            tfc.SignalConv2D(
                76, (5, 5), name="layer_0", corr=False, strides_up=2,
                padding="same_zeros", use_bias=True, kernel_parameterizer=None,
                activation=tf.nn.relu),
            tfc.SignalConv2D(
                107, (5, 5), name="layer_1", corr=False, strides_up=2,
                padding="same_zeros", use_bias=True, kernel_parameterizer=None,
                activation=tf.nn.relu),
            tfc.SignalConv2D(
                320, (3, 3), name="layer_2", corr=False, strides_up=1,
                padding="same_zeros", use_bias=True, kernel_parameterizer=None,
                activation=None),
        ]
        super().build(input_shape)

    def call(self, tensor):
        for layer in self._layers:
            tensor = layer(tensor)
        return tensor
>>>>>>> 05a9d75c
<|MERGE_RESOLUTION|>--- conflicted
+++ resolved
@@ -202,14 +202,13 @@
             tensor = layer(tensor)
         return tensor
 
-<<<<<<< HEAD
 if __name__ == '__main__':
     num_filters = 192
     encoder = AnalysisTransform(num_filters)
     img = tf.random.uniform(shape=[1, 3, 4, 4])
     y = encoder(img)
 
-=======
+
 
 # Architecture (mean-scale, no context model) based on Table 1 of https://papers.nips.cc/paper/8275-joint-autoregressive-and-hierarchical-priors-for-learned-image-compression.pdf
 class MBT2018HyperSynthesisTransform_Johnston(tf.keras.layers.Layer):
@@ -238,5 +237,4 @@
     def call(self, tensor):
         for layer in self._layers:
             tensor = layer(tensor)
-        return tensor
->>>>>>> 05a9d75c
+        return tensor